{
  "name": "botbot",
  "version": "2.0.0",
  "description": "BotBot 2.0 - Platform-agnostic personal companion with plugin skills, vector memory, and embeddings",
  "main": "src/index.js",
  "type": "module",
<<<<<<< HEAD
=======
  "jest": {
    "testEnvironment": "node",
    "testMatch": [
      "**/test/basic.test.js",
      "**/test/nlp.test.js",
      "**/tests/**/*.test.js"
    ],
    "moduleFileExtensions": [
      "js",
      "json"
    ],
    "transformIgnorePatterns": [
      "node_modules/(?!(node-fetch)/)"
    ],
    "transform": {
      "^.+\\.js$": "babel-jest"
    },
    "setupFilesAfterEnv": [
      "<rootDir>/test/setup.js"
    ],
    "testTimeout": 5000,
    "detectOpenHandles": true,
    "forceExit": true,
    "maxWorkers": 1,
    "runInBand": true
  },
>>>>>>> 2b412c88
  "scripts": {
    "start": "node src/index.js",
    "dev": "nodemon src/index.js",
    "build": "tsc --noEmit",
    "test": "jest",
    "test:watch": "jest --watch",
    "test:coverage": "cross-env NODE_ENV=test jest --coverage --watchAll=false",
    "lint": "eslint src test tests --ext .js,.ts,.tsx",
    "lint:fix": "eslint src test tests --ext .js,.ts,.tsx --fix",
    "type-check": "tsc --noEmit",
    "format": "prettier --write \"**/*.{js,ts,json,md}\"",
    "format:check": "prettier --check \"**/*.{js,ts,json,md}\"",
    "prepare": "is-ci || husky install",
    "db:migrate": "node scripts/migrate-safe.js",
    "db:rollback": "node src/scripts/migrate.js --rollback",
    "health-check": "node scripts/health-check.js",
    "web:dev": "next dev",
    "web:build": "next build",
    "web:start": "next start"
  },
  "keywords": [
    "discord",
    "slack",
    "bot",
    "companion",
    "productivity",
    "games",
    "natural-language",
    "llm"
  ],
  "author": "",
  "license": "MIT",
  "dependencies": {
    "@discordjs/builders": "^1.6.3",
    "@discordjs/rest": "^1.7.0",
    "date-fns": "^3.6.0",
    "debug": "^4.4.1",
    "discord-api-types": "^0.37.60",
    "discord.js": "^14.19.3",
    "dotenv": "^16.5.0",
    "franc": "^5.0.0",
    "is-ci": "^4.1.0",
    "next": "^14.0.0",
    "node-cron": "^3.0.3",
    "node-fetch": "^3.3.2",
    "pino": "^8.19.0",
    "pino-pretty": "^10.2.3",
    "react": "^18.2.0",
    "react-dom": "^18.2.0",
    "sqlite3": "^5.1.7",
    "uuid": "^9.0.1",
    "zod": "^3.22.4"
  },
  "devDependencies": {
    "@babel/core": "^7.27.1",
    "@babel/preset-env": "^7.27.2",
    "@types/jest": "^29.5.14",
    "@types/node": "^20.10.0",
    "@types/react": "^18.2.0",
    "@typescript-eslint/eslint-plugin": "^6.13.0",
    "@typescript-eslint/parser": "^6.13.0",
    "babel-jest": "^29.7.0",
    "cross-env": "^7.0.3",
    "eslint": "^8.57.0",
    "eslint-config-next": "^14.0.0",
    "eslint-config-prettier": "^9.1.0",
    "eslint-plugin-prettier": "^5.1.3",
    "fast-check": "^3.15.0",
    "husky": "^9.0.11",
    "jest": "^29.7.0",
    "jest-environment-node": "^29.7.0",
    "lint-staged": "^15.2.2",
    "nodemon": "^3.1.0",
    "prettier": "^3.2.5",
    "ts-jest": "^29.1.0",
    "typescript": "^5.3.0"
  },
  "engines": {
    "node": ">=16.17.0"
  },
  "lint-staged": {
    "*.{js,ts}": [
      "eslint --fix",
      "prettier --write"
    ],
    "*.json": [
      "prettier --write"
    ]
  }
}<|MERGE_RESOLUTION|>--- conflicted
+++ resolved
@@ -4,8 +4,6 @@
   "description": "BotBot 2.0 - Platform-agnostic personal companion with plugin skills, vector memory, and embeddings",
   "main": "src/index.js",
   "type": "module",
-<<<<<<< HEAD
-=======
   "jest": {
     "testEnvironment": "node",
     "testMatch": [
@@ -32,7 +30,6 @@
     "maxWorkers": 1,
     "runInBand": true
   },
->>>>>>> 2b412c88
   "scripts": {
     "start": "node src/index.js",
     "dev": "nodemon src/index.js",
