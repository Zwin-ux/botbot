--- conflicted
+++ resolved
@@ -57,7 +57,6 @@
 
 ### Daily Standups
 
-<<<<<<< HEAD
 - **Scheduled Prompts**: Automatic daily standup prompts in your team channel.
 - **Structured Responses**: Interactive forms for team members to submit what they did yesterday, what they're working on today, and any blockers.
 - **Summary Generation**: Compile team responses into a comprehensive summary with action items.
@@ -105,12 +104,3 @@
 7. ✅ Personal summary notifications
 8. ⏳ Advanced analytics and reporting
 9. ⏳ External integrations (GitHub, Jira, etc.)
-=======
-1.  ✅ Set up Node.js project with discord.js, SQLite, and basic config.
-2.   ✅ Implement message listener for "remindme" and "todo" patterns (store to SQLite).
-3.  Build daily/weekly scheduled reminder with `node-cron`.
-4.   Add message component buttons to reminders ("Done," "Snooze," "Delete").
-5.  Implement motivational nudge logic.
-6.  Polish regex, confirm informal language works, and refine UX.
-7.  Deploy (e.g., Glitch, Replit, Railway).
->>>>>>> 77ae4a16
